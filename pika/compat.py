import abc
import os
import sys as _sys

PY2 = _sys.version_info < (3,)
PY3 = not PY2


if not PY2:
    # these were moved around for Python 3
    from urllib.parse import unquote as url_unquote, urlencode

    # Python 3 does not have basestring anymore; we include
    # *only* the str here as this is used for textual data.
    basestring = (str,)

    # for assertions that the data is either encoded or non-encoded text
    str_or_bytes = (str, bytes)

    # xrange is gone, replace it with range
    xrange = range

    # the unicode type is str
    unicode_type = str


    def dictkeys(dct):
        """
        Returns a list of keys of dictionary

        dict.keys returns a view that works like .keys in Python 2
        *except* any modifications in the dictionary will be visible
        (and will cause errors if the view is being iterated over while
        it is modified).
        """

        return list(dct.keys())

    def dictvalues(dct):
        """
        Returns a list of values of a dictionary

        dict.values returns a view that works like .values in Python 2
        *except* any modifications in the dictionary will be visible
        (and will cause errors if the view is being iterated over while
        it is modified).
        """
        return list(dct.values())

    def byte(*args):
        """
        This is the same as Python 2 `chr(n)` for bytes in Python 3

        Returns a single byte `bytes` for the given int argument (we
        optimize it a bit here by passing the positional argument tuple
        directly to the bytes constructor.
        """
        return bytes(args)

    class long(int):
        """
        A marker class that signifies that the integer value should be
        serialized as `l` instead of `I`
        """

        def __repr__(self):
            return str(self) + 'L'

    def canonical_str(value):
        """
        Return the canonical str value for the string.
        In both Python 3 and Python 2 this is str.
        """

        return str(value)

<<<<<<< HEAD
    # Define a base class for deriving abstract base classes for compatibility
    # between python 2 and 3 (metaclass syntax changed in Python 3). Ideally,
    # would use `@six.add_metaclass` or `six.with_metaclass`, but pika
    # traditionally has resisted external dependencies in its core code.
    #
    # NOTE: Wrapping in exec, because module containing
    # `class AbstractBase(metaclass=abc.ABCMeta)` fails to load under python 2.
    exec('class AbstractBase(metaclass=abc.ABCMeta): pass')  # pylint: disable=W0122

=======
    def is_integer(value):
        return isinstance(value, int)
>>>>>>> 0114fc45
else:
    # PY2

    from urllib import unquote as url_unquote, urlencode

    basestring = basestring
    str_or_bytes = basestring
    xrange = xrange
    unicode_type = unicode
    dictkeys = dict.keys
    dictvalues = dict.values
    byte = chr
    long = long

    def canonical_str(value):
        """
        Returns the canonical string value of the given string.
        In Python 2 this is the value unchanged if it is an str, otherwise
        it is the unicode value encoded as UTF-8.
        """

        try:
            return str(value)
        except UnicodeEncodeError:
            return str(value.encode('utf-8'))

<<<<<<< HEAD
    class AbstractBase(object):  # pylint: disable=R0903
        """PY2 Abstract base"""
        __metaclass__ = abc.ABCMeta

=======
    def is_integer(value):
        return isinstance(value, (int, long))
>>>>>>> 0114fc45

def as_bytes(value):
    if not isinstance(value, bytes):
        return value.encode('UTF-8')
    return value


HAVE_SIGNAL = os.name == 'posix'

EINTR_IS_EXPOSED = _sys.version_info[:2] <= (3,4)<|MERGE_RESOLUTION|>--- conflicted
+++ resolved
@@ -74,7 +74,9 @@
 
         return str(value)
 
-<<<<<<< HEAD
+    def is_integer(value):
+        return isinstance(value, int)
+
     # Define a base class for deriving abstract base classes for compatibility
     # between python 2 and 3 (metaclass syntax changed in Python 3). Ideally,
     # would use `@six.add_metaclass` or `six.with_metaclass`, but pika
@@ -84,10 +86,6 @@
     # `class AbstractBase(metaclass=abc.ABCMeta)` fails to load under python 2.
     exec('class AbstractBase(metaclass=abc.ABCMeta): pass')  # pylint: disable=W0122
 
-=======
-    def is_integer(value):
-        return isinstance(value, int)
->>>>>>> 0114fc45
 else:
     # PY2
 
@@ -114,15 +112,13 @@
         except UnicodeEncodeError:
             return str(value.encode('utf-8'))
 
-<<<<<<< HEAD
+    def is_integer(value):
+        return isinstance(value, (int, long))
+
     class AbstractBase(object):  # pylint: disable=R0903
         """PY2 Abstract base"""
         __metaclass__ = abc.ABCMeta
 
-=======
-    def is_integer(value):
-        return isinstance(value, (int, long))
->>>>>>> 0114fc45
 
 def as_bytes(value):
     if not isinstance(value, bytes):
